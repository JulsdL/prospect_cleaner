# Prospect Cleaner

Prospect Cleaner is a tool designed to clean and validate prospect data from CSV files. It utilizes Large Language Models (LLMs) to validate and potentially correct names and company information, providing confidence scores and explanations for its actions. It can be run as a command-line tool or as a FastAPI web service.

## Table of Contents

*   [Features](#features)
*   [Prerequisites](#prerequisites)
*   [Configuration](#configuration)
*   [Installation](#installation)
*   [Usage](#usage)
    *   [Docker](#docker)
    *   [Command-Line Interface (CLI)](#command-line-interface-cli)
    *   [API (Directly)](#api-directly)
*   [Input/Output CSV Format](#inputoutput-csv-format)
*   [Development](#development)
*   [Contributing](#contributing)
*   [License](#license)

## Features

*   **CSV Data Cleaning**: Processes input CSV files containing prospect data.
*   **LLM-Powered Validation**:
    *   Validates and suggests corrections for first names and last names.
    *   Validates and suggests corrections for company names.
*   **Detailed Output**: Generates an output CSV with:
    *   Validated data.
    *   Confidence scores for each validation.
    *   Explanations and sources for validation decisions.
*   **Multiple Interfaces**:
    *   Exposes functionality via a FastAPI HTTP API.
    *   Provides a command-line interface (CLI) for direct execution.
*   **Dockerized**: Includes a `Dockerfile` for easy containerization and deployment.
*   **Asynchronous Processing**: Efficiently handles multiple rows in the CSV using asynchronous operations.

## Prerequisites

*   **Python**: Python 3.12 or higher.
*   **Docker**: Required if you plan to run the application using Docker. (See [Docker installation guide](https://docs.docker.com/engine/install/))
*   **OpenAI API Key**: You need an API key from OpenAI to use the LLM-based validation features. This key should be set as an environment variable in an `.env` file.

## Configuration

The application uses an `.env` file to manage environment variables. Create an `.env` file in the root of the project.

Example `.env` file content:
```env
OPENAI_API_KEY="your_openai_api_key_here"
```

The settings.py file in the `prospect_cleaner` directory contains default values for various configurations, which can be modified as needed.

# Optional: CSV column names (defaults are shown)
# NOM_COL="nom"
# PRENOM_COL="prenom"
# ENTREPRISE_COL="raison_sociale"
# EMAIL_COL="email"

# Optional: Runtime settings (defaults are shown)
# BATCH_SIZE=10
# MAX_CONCURRENCY=5


**Key Environment Variables:**

*   `OPENAI_API_KEY` (Required): Your API key for OpenAI services.
<<<<<<< HEAD

=======
*   `DEFAULT_NOM_COL`: The default name of the column in your input CSV that contains the last name. Defaults to `nom`.
*   `DEFAULT_PRENOM_COL`: The default name of the column for the first name. Defaults to `prenom`.
*   `DEFAULT_ENTREPRISE_COL`: The default name of the column for the company name. Defaults to `raison_sociale`.
*   `DEFAULT_EMAIL_COL`: The default name of the column for the email address (used to extract domain for company validation). Defaults to `email`.
*   `BATCH_SIZE`: The number of rows to process before saving the output CSV. Defaults to `10`.
*   `MAX_CONCURRENCY`: The maximum number of concurrent tasks for processing rows. Defaults to `5`.

These settings are defined in `prospect_cleaner/settings.py`. The `DEFAULT_` column name settings can be overridden by providing specific parameters when using the CLI or API. Environment variable overrides for column names are no longer supported directly for `NOM_COL`, `PRENOM_COL`, etc.; instead, configure them per-run via CLI/API or rely on the defaults set in `settings.py`.
>>>>>>> e471ca7f

## Installation

Follow these steps to set up the project for local development or direct CLI usage (i.e., not using Docker). If you only plan to use Docker, you can skip to the [Docker usage](#docker) section.

1.  **Clone the repository:**
    ```bash
    git clone <repository_url>  # Replace <repository_url> with the actual URL
    cd prospect-cleaner
    ```

2.  **Create a virtual environment:**
    It's recommended to use a virtual environment to manage project dependencies.
    ```bash
    python3 -m venv venv
    source venv/bin/activate  # On Windows, use `venv\Scripts\activate`
    ```

3.  **Install dependencies:**
    ```bash
    pip install -r requirements.txt
    ```

4.  **Set up environment variables:**
    Create an `.env` file in the project root as described in the [Configuration](#configuration) section. At a minimum, it must contain your `OPENAI_API_KEY`.
    ```env
    OPENAI_API_KEY="your_openai_api_key_here"
    ```

## Usage

This section outlines how to get started with Prospect Cleaner using Docker, the Command-Line Interface (CLI), or by directly running the API.

### Docker

Using Docker is the recommended way to run Prospect Cleaner, especially for deployment or to ensure a consistent environment.

1.  **Build the Docker image:**
    Ensure you have Docker installed and running. Navigate to the project's root directory (where the `Dockerfile` is located) and run:
    ```bash
    DOCKER_BUILDKIT=1 docker build -t prospect-cleaner-api .
    ```

2.  **Prepare your data and `.env` file:**
    *   Create an `.env` file in your current working directory (e.g., the project root) with your `OPENAI_API_KEY` and any other configurations you wish to override.
    *   Ensure your input CSV file (e.g., `test_input.csv`) is accessible. For Docker, you'll typically place it in a directory that you can mount as a volume (e.g., a `data` directory in your project root).

3.  **Run the Docker container:**
    The following command runs the container, exposes the API on port 8000, mounts a local `./data` directory to `/app/data` inside the container, and loads environment variables from your local `.env` file.
    ```bash
    docker run --rm \
      --env-file .env \
      -v "$(pwd)/data:/app/data:rw" \
      -p 8000:8000 \
      prospect-cleaner-api
    ```
    *   `--rm`: Automatically removes the container when it exits.
    *   `--env-file .env`: Loads environment variables from the `.env` file located in your host's current directory when you run the command.
    *   `-v "$(pwd)/data:/app/data:rw"`: Mounts the `data` directory from your host's current path (`$(pwd)/data`) to `/app/data` in the container with read-write permissions. Adjust `$(pwd)/data` if your data directory is located elsewhere on your host.
    *   `-p 8000:8000`: Maps port 8000 on your host to port 8000 in the container.
    *   `prospect-cleaner-api`: The name of the image you built.

4.  **Accessing the API via Docker:**
    Once the container is running, the API will be accessible at `http://localhost:8000`.
    *   Root endpoint: `GET http://localhost:8000/`
    *   Interactive API docs: `http://localhost:8000/docs`
    *   Clean prospects endpoint: `POST http://localhost:8000/clean_prospects/`

    Example using `curl` to process `data/test_input.csv` and save to `data/test_output.csv` (paths are relative to `/app` inside the container):
    ```bash
    curl -X POST "http://localhost:8000/clean_prospects/" \
         -H "Content-Type: application/json" \
         -d '{
               "input_path": "data/test_input.csv",
               "output_path": "data/test_output.csv"
             }'
    ```
    **Note**: The `input_path` and `output_path` in the JSON payload should be paths accessible *inside* the container (e.g., `data/my_prospects.csv` if you mounted your local `./data` directory to `/app/data`).

### Command-Line Interface (CLI)

Run the prospect cleaning process directly from the command line after completing the [Installation](#installation) steps (virtual environment activated, dependencies installed, `.env` file present).

1.  **Ensure your `.env` file is present** in the project root with at least `OPENAI_API_KEY`.

2.  **Run the script:**
    The script `prospect_cleaner/cli/clean_prospects.py` handles the cleaning.
    ```bash
    python -m prospect_cleaner.cli.clean_prospects -i path/to/your/input.csv -o path/to/your/output.csv \
      [--nom-col YOUR_NOM_COL] [--prenom-col YOUR_PRENOM_COL] \
      [--entreprise-col YOUR_ENTREPRISE_COL] [--email-col YOUR_EMAIL_COL]
    ```
    *   `-i, --input`: Path to the input CSV file. Defaults to `data/prospects_input.csv`.
    *   `-o, --output`: Path to the output CSV file. Defaults to `data/prospects_cleaned.csv`.
    *   `--nom-col`: Name of the column for the last name. Defaults to `nom` (or as set by `DEFAULT_NOM_COL` in `.env`).
    *   `--prenom-col`: Name of the column for the first name. Defaults to `prenom` (or `DEFAULT_PRENOM_COL`).
    *   `--entreprise-col`: Name of the column for the company name. Defaults to `raison_sociale` (or `DEFAULT_ENTREPRISE_COL`).
    *   `--email-col`: Name of the column for the email. Defaults to `email` (or `DEFAULT_EMAIL_COL`).


    Example using default paths (creates `data/prospects_cleaned.csv` from `data/prospects_input.csv`):
    ```bash
    python -m prospect_cleaner.cli.clean_prospects
    ```

    Example with custom paths and column names:
    ```bash
    python -m prospect_cleaner.cli.clean_prospects --input my_inputs.csv --output my_outputs.csv \
      --nom-col "Last Name" --prenom-col "First Name" --entreprise-col "Company" --email-col "Email Address"
    ```

### API (Directly)

If you have followed the [Installation](#installation) steps, you can run the FastAPI application directly. This is useful for development or if you prefer not to use Docker.

1.  **Ensure your `.env` file is present** in the project root.
2.  **Start the FastAPI server using Uvicorn:**
    From the project root directory:
    ```bash
    uvicorn main:app --reload --host 0.0.0.0 --port 8000
    ```
    *   `--reload`: Enables auto-reloading on code changes (for development).
    *   `--host 0.0.0.0`: Makes the server accessible from your network.
    *   `--port 8000`: Runs on port 8000.

3.  **Access the API:**
    *   Root: `GET http://localhost:8000/`
    *   Interactive Docs (Swagger UI): `http://localhost:8000/docs`
    *   Alternative Docs (ReDoc): `http://localhost:8000/redoc`
    *   Clean Prospects Endpoint: `POST http://localhost:8000/clean_prospects/`

    Use tools like `curl`, Postman, or the interactive docs to send requests. The `input_path` and `output_path` for the `/clean_prospects/` endpoint should be valid paths accessible by the server process.

    To specify custom column names when using the API, include them in the JSON payload:
    ```json
    {
      "input_path": "data/my_prospects.csv",
      "output_path": "data/my_cleaned_prospects.csv",
      "nom_col": "Surname",
      "prenom_col": "GivenName",
      "entreprise_col": "Organization",
      "email_col": "EmailAddress"
    }
    ```
    If any of these column name parameters are omitted, the application will use the default values specified in `prospect_cleaner/settings.py` (e.g., `DEFAULT_NOM_COL`).

## Input/Output CSV Format

### Input CSV

The input CSV file must contain columns for prospect information. The application expects specific column names for last name, first name, company name, and email.
The default column names are:
*   `nom` (for last name)
*   `prenom` (for first name)
*   `raison_sociale` (for company name)
*   `email` (for email address, used as a hint for company validation)

These defaults can be seen in `prospect_cleaner/settings.py` (e.g., `DEFAULT_NOM_COL`).

**If your CSV uses different column names, you must specify them** using:
*   Command-line arguments (e.g., `--nom-col "Your Last Name Column"`) if using the CLI.
*   Parameters in the JSON request body (e.g., `"nom_col": "Your Last Name Column"`) if using the API.

Example `input.csv` (using default column names):
```csv
nom,prenom,raison_sociale,email
Doe,John,Example Corp,j.doe@example.com
Smith,Jane,Acme Inc,jane.smith@acme.com
```

### Output CSV

The output CSV includes all original columns plus:

*   `{nom_col}_valide`: Validated/corrected last name (e.g., `nom_valide`).
*   `{prenom_col}_valide`: Validated/corrected first name (e.g., `prenom_valide`).
*   `{entreprise_col}_validee`: Validated/corrected company name (e.g., `raison_sociale_validee`).
*   `confiance_nom`: Confidence score (0.0-1.0) for last name validation.
*   `confiance_prenom`: Confidence score (0.0-1.0) for first name validation.
*   `confiance_entreprise`: Confidence score (0.0-1.0) for company validation.
*   `entreprise_citations`: Source/citation for company validation.
*   `entreprise_explication`: Explanation for company validation.
*   `name_explication`: Explanation for name validation.
*   `source_validation`: Consolidated validation source/status (e.g., `nom:gpt4.1-mini`).

The exact names of `_valide`/`_validee` columns depend on input column configuration.

## Development

To contribute to Prospect Cleaner:

1.  **Local Setup:** Follow [Installation](#installation) to clone, set up a virtual environment, and install dependencies.
2.  **Run API Locally:** Use Uvicorn as in [API (Directly)](#api-directly) for the FastAPI server with auto-reload:
    ```bash
    uvicorn main:app --reload --host 0.0.0.0 --port 8000
    ```
3.  **Run CLI:** Execute as per [Command-Line Interface (CLI)](#command-line-interface-cli).
4.  **Code Style & Linting**: (Details on linters like Flake8/Black would go here if set up).
5.  **Tests**: (Instructions for running automated tests. No specific suite identified yet).

Ensure an `.env` file with `OPENAI_API_KEY` is present for development.

## Contributing

Contributions are welcome! Please:

1.  Fork the repository.
2.  Create a branch (`git checkout -b feature/your-feature` or `bugfix/your-fix`).
3.  Commit changes with clear messages.
4.  Push to your fork.
5.  Open a pull request.

Adhere to style guidelines and add tests if applicable.<|MERGE_RESOLUTION|>--- conflicted
+++ resolved
@@ -64,9 +64,6 @@
 **Key Environment Variables:**
 
 *   `OPENAI_API_KEY` (Required): Your API key for OpenAI services.
-<<<<<<< HEAD
-
-=======
 *   `DEFAULT_NOM_COL`: The default name of the column in your input CSV that contains the last name. Defaults to `nom`.
 *   `DEFAULT_PRENOM_COL`: The default name of the column for the first name. Defaults to `prenom`.
 *   `DEFAULT_ENTREPRISE_COL`: The default name of the column for the company name. Defaults to `raison_sociale`.
@@ -75,7 +72,6 @@
 *   `MAX_CONCURRENCY`: The maximum number of concurrent tasks for processing rows. Defaults to `5`.
 
 These settings are defined in `prospect_cleaner/settings.py`. The `DEFAULT_` column name settings can be overridden by providing specific parameters when using the CLI or API. Environment variable overrides for column names are no longer supported directly for `NOM_COL`, `PRENOM_COL`, etc.; instead, configure them per-run via CLI/API or rely on the defaults set in `settings.py`.
->>>>>>> e471ca7f
 
 ## Installation
 
